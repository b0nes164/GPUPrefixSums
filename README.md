--- conflicted
+++ resolved
@@ -18,11 +18,7 @@
   
   <summary>Currently, this project does not work on AMD or integrated graphics hardware.</summary>
   
-<<<<<<< HEAD
 </br>Unfortunately, AMD, Nvidia, and integrated graphics usually have different wave sizes, which means that code that synchronizes threads on a wave level, like we do, must be manually tuned for each hardware case. Because Unity does not support runtime compilation of compute shaders, we cannot poll the hardware at runtime to compile a targetted shader variant. Although Unity does have the `multi_compile` functionality, it is a very cumbersome solution because it means maintaining and compiling a copy of each kernel for each hardware case.
-=======
-</br>Unfortunately, AMD, Nvidia, and integrated graphics usually have different wave sizes, which means that code that synchronizes threads on a wave level, like we do, must be manually tuned for each hardware case. Furthermore Unity does not support runtime compilation of compute shaders so we cannot poll the hardware at runtime to compile a targetted shader variant. Although Unity does have the `multi_compile` functionality, it is a very cumbersome solution because it means maintaining and compiling a copy of each kernel for each hardware case.
->>>>>>> 6447b216
 
 Eventually I will implement `multi_compile`, but until then non-Nvidia users will have to manually change the preprocessor macros in the `.compute` file. To do so, open up the `.compute` file of the desired scan. Inside you will find the preprocessor macros like so:
 
